@article{Jones:1998,
    title={Efficient global optimization of expensive black-box functions},
    author={Jones, Donald R and Schonlau, Matthias and Welch, William J},
    journal={Journal of Global optimization},
    volume={13},
    number={4},
    pages={455--492},
    year={1998},
    publisher={Springer}
}

@inproceedings{Srinivas:2010,
    author = "Srinivas, Niranjan and Krause, Andreas and Seeger, Matthias and Kakade, Sham M.",
    booktitle = "{Proceedings of the 27th International Conference on Machine Learning (ICML-10)}",
    editor = "F{\"u}rnkranz, Johannes and Joachims, Thorsten",
    pages = "1015--1022",
    publisher = "Omnipress",
    title = "{Gaussian Process Optimization in the Bandit Setting: No Regret and Experimental Design}",
    year = "2010"
}

@inproceedings{gardner14,
    title={Bayesian Optimization with Inequality Constraints},
    author={Jacob Gardner and Matt Kusner and Zhixiang and Kilian Weinberger and John Cunningham},
    booktitle={Proceedings of the 31st International Conference on Machine Learning},
    year={2014},
    volume={32},
    number={2},
    series={Proceedings of Machine Learning Research},
    month={22--24 Jun},
    publisher={PMLR},
    url={http://proceedings.mlr.press/v32/gardner14.html},
}

@article{schonlau1998global,
    title={Global versus local search in constrained optimization of computer models},
    author={Schonlau, Matthias and Welch, William J and Jones, Donald R},
    journal={Lecture Notes-Monograph Series},
    pages={11--25},
    year={1998},
    publisher={JSTOR}
}

@Inbook{Ginsbourger2010,
    author="Ginsbourger, David and Le Riche, Rodolphe and Carraro, Laurent",
    editor="Tenne, Yoel and Goh, Chi-Keong",
    title="Kriging Is Well-Suited to Parallelize Optimization",
    bookTitle="Computational Intelligence in Expensive Optimization Problems",
    year="2010",
    publisher="Springer Berlin Heidelberg",
    address="Berlin, Heidelberg",
    pages="131--162",
    isbn="978-3-642-10701-6",
    doi="10.1007/978-3-642-10701-6_6",
    url="https://doi.org/10.1007/978-3-642-10701-6_6"
}

@article{Picheny2013,
    author = {Picheny, Victor and Wagner, Tobias and Ginsbourger, David},
    year = {2013},
    month = {09},
    pages = {},
    title = {A benchmark of kriging-based infill criteria for noisy optimization},
    volume = {48},
    journal = {Structural and Multidisciplinary Optimization},
    doi = {10.1007/s00158-013-0919-4}
}

@article{wang2017max,
    title={Max-value entropy search for efficient Bayesian optimization},
    author={Wang, Zi and Jegelka, Stefanie},
    journal={arXiv preprint arXiv:1703.01968},
    year={2017}
}

@article{daulton2020differentiable,
    title={Differentiable Expected Hypervolume Improvement for Parallel Multi-Objective Bayesian Optimization},
    author={Daulton, Samuel and Balandat, Maximilian and Bakshy, Eytan},
    journal={arXiv preprint arXiv:2006.05078},
    year={2020}
}

@inproceedings{van1999multiobjective,
    title={Multiobjective evolutionary algorithm test suites},
    author={Van Veldhuizen, David A and Lamont, Gary B},
    booktitle={Proceedings of the 1999 ACM symposium on Applied computing},
    pages={351--357},
    year={1999}
}

@inproceedings{deb2002scalable,
    title={Scalable multi-objective optimization test problems},
    author={Deb, Kalyanmoy and Thiele, Lothar and Laumanns, Marco and Zitzler, Eckart},
    booktitle={Proceedings of the 2002 Congress on Evolutionary Computation. CEC'02 (Cat. No. 02TH8600)},
    volume={1},
    pages={825--830},
    year={2002},
    organization={IEEE}
}

@article{Couckuyt2012,
    author = {Couckuyt, Ivo and Deschrijver, Dirk and Dhaene, Tom},
    doi = {10.1109/CEC.2012.6256586},
    isbn = {9781467315098},
    journal = {2012 IEEE Congress on Evolutionary Computation, CEC 2012},
    keywords = {Kriging,expected improvement,multiobjective optimization,probability of improvement},
    mendeley-groups = {Cheap Expensive BO},
    pages = {10--15},
    title = {Towards efficient multiobjective optimization: Multiobjective statistical criterions},
    year = {2012}
}

@article{fonseca1995multiobjective,
    title={Multiobjective genetic algorithms made easy: selection sharing and mating restriction},
    author={Fonseca, Carlos M and Fleming, Peter J},
    year={1995},
    publisher={IET}
}

@article{yang2019efficient,
    title={Efficient computation of expected hypervolume improvement using box decomposition algorithms},
    author={Yang, Kaifeng and Emmerich, Michael and Deutz, Andr{\'e} and B{\"a}ck, Thomas},
    journal={Journal of Global Optimization},
    volume={75},
    number={1},
    pages={3--34},
    year={2019},
    publisher={Springer}
}

@inproceedings{Gonzalez:2016,
    title={Batch Bayesian optimization via local penalization},
    author={Gonz{\'a}lez, Javier and Dai, Zhenwen and Hennig, Philipp and Lawrence, Neil},
    booktitle={Artificial intelligence and statistics},
    year={2016}
}

@article{gramacy2012cases,
    title={Cases for the nugget in modeling computer experiments},
    author={Gramacy, Robert B and Lee, Herbert KH},
    journal={Statistics and Computing},
    volume={22},
    number={3},
    pages={713--722},
    year={2012},
    publisher={Springer}
}

@inproceedings{Alvi:2019,
    title={Asynchronous Batch Bayesian Optimisation with Improved Local Penalisation},
    author={Alvi, Ahsan and Ru, Binxin and Calliess, Jan-Peter and Roberts, Stephen and Osborne, Michael A},
    booktitle={International Conference on Machine Learning},
    year={2019},
}

@article{Huang:2006,
    title={Global optimization of stochastic black-box systems via sequential kriging meta-models},
    author={Huang, Deng and Allen, Theodore T and Notz, William I and Zeng, Ning},
    journal={Journal of global optimization},
    year={2006},
}

@article{Moss:2021,
    title={GIBBON: General-purpose Information-Based Bayesian OptimisatioN},
    author={Moss, Henry B and Leslie, David S and Gonzalez, Javier and Rayson, Paul},
    journal={arXiv preprint arXiv:2102.03324},
    year={2021}
}

@article{hernandez2014predictive,
    title={Predictive entropy search for efficient global optimization of black-box functions},
    author={Hern{\'a}ndez-Lobato, JM and Hoffman, MW and Ghahramani, Z},
    journal={Advances in Neural Information Processing Systems},
    year={2014}
}

@article{opper2009variational,
    title={The variational Gaussian approximation revisited},
    author={Opper, Manfred and Archambeau, C{\'e}dric},
    journal={Neural computation},
    year={2009},
}

@article{salimbeni2018natural,
    title={Natural gradients in practice: Non-conjugate variational inference in Gaussian process models},
    author={Salimbeni, Hugh and Eleftheriadis, Stefanos and Hensman, James},
    journal={International Conference on Artificial Intelligence and Statistics},
    year={2018},
}

@article{MacKay1992,
    title = {Information-Based Objective Functions for Active Data Selection},
    author = {MacKay, David J. C.},
    journal = {Neural Computation},
    number = {4},
    pages = {590--604},
    volume = {4},
    year = {1992}
}

@INPROCEEDINGS{dutordoir2017deep,
    author={Dutordoir, Vincent and Knudde, Nicolas and van der Herten, Joachim and Couckuyt, Ivo and Dhaene, Tom},
    booktitle={2017 Winter Simulation Conference (WSC)},
    title={Deep {G}aussian Process metamodeling of sequentially sampled non-stationary response surfaces},
    year={2017},
    volume={},
    number={},
    pages={1728-1739},
    doi={10.1109/WSC.2017.8247911}
}

@article{hebbal2019bayesian,
    title={Bayesian optimization using deep {G}aussian processes},
    author={Hebbal, Ali and Brevault, Loic and Balesdent, Mathieu and Talbi, El-Ghazali and Melab, Nouredine},
    journal={arXiv preprint arXiv:1905.03350},
    year={2019}
}

@misc{ssurjano2021, 
    author = {Surjanovic, S. and Bingham, D.}, 
    title = {Virtual Library of Simulation Experiments: Test Functions and Datasets}, 
    howpublished = {Retrieved October 15, 2021, from \url{http://www.sfu.ca/~ssurjano}} 
}

@InProceedings{kandasamy18a,
    title = {Parallelised Bayesian Optimisation via Thompson Sampling},
    author = {Kandasamy, Kirthevasan and Krishnamurthy, Akshay and Schneider, Jeff and Poczos, Barnabas},
    booktitle = {Proceedings of the Twenty-First International Conference on Artificial Intelligence and Statistics},
    pages = {133--142},
    year = {2018},
    editor = {Storkey, Amos and Perez-Cruz, Fernando},
    volume = {84},
    series = {Proceedings of Machine Learning Research},
    publisher = {PMLR},
    url = {https://proceedings.mlr.press/v84/kandasamy18a.html}
}

<<<<<<< HEAD
@misc{houlsby2011bayesian,
    title={Bayesian Active Learning for Classification and Preference Learning}, 
    author={Neil Houlsby and Ferenc Huszár and Zoubin Ghahramani and Máté Lengyel},
    year={2011},
    eprint={1112.5745},
    archivePrefix={arXiv},
    primaryClass={stat.ML}
}

@article{Nickisch08a,
    author  = {Hannes Nickisch and Carl Edward Rasmussen},
    title   = {Approximations for Binary Gaussian Process Classification},
    journal = {Journal of Machine Learning Research},
    year    = {2008},
    volume  = {9},
    number  = {67},
    pages   = {2035-2078},
    url     = {http://jmlr.org/papers/v9/nickisch08a.html}
=======
@article{ranjan2008sequential,
    title={Sequential experiment design for contour estimation from complex computer codes},
    author={Ranjan, Pritam and Bingham, Derek and Michailidis, George},
    journal={Technometrics},
    volume={50},
    number={4},
    pages={527--541},
    year={2008},
    publisher={Taylor \& Francis}
}

@article{bichon2008efficient,
    title={Efficient global reliability analysis for nonlinear implicit performance functions},
    author={Bichon, Barron J and Eldred, Michael S and Swiler, Laura Painton and Mahadevan, Sandaran and McFarland, John M},
    journal={AIAA journal},
    volume={46},
    number={10},
    pages={2459--2468},
    year={2008}
}

@article{bect2012sequential,
    title={Sequential design of computer experiments for the estimation of a probability of failure},
    author={Bect, Julien and Ginsbourger, David and Li, Ling and Picheny, Victor and Vazquez, Emmanuel},
    journal={Statistics and Computing},
    volume={22},
    number={3},
    pages={773--793},
    year={2012},
    publisher={Springer}
>>>>>>> 229ebb8a
}<|MERGE_RESOLUTION|>--- conflicted
+++ resolved
@@ -235,7 +235,38 @@
     url = {https://proceedings.mlr.press/v84/kandasamy18a.html}
 }
 
-<<<<<<< HEAD
+@article{ranjan2008sequential,
+    title={Sequential experiment design for contour estimation from complex computer codes},
+    author={Ranjan, Pritam and Bingham, Derek and Michailidis, George},
+    journal={Technometrics},
+    volume={50},
+    number={4},
+    pages={527--541},
+    year={2008},
+    publisher={Taylor \& Francis}
+}
+
+@article{bichon2008efficient,
+    title={Efficient global reliability analysis for nonlinear implicit performance functions},
+    author={Bichon, Barron J and Eldred, Michael S and Swiler, Laura Painton and Mahadevan, Sandaran and McFarland, John M},
+    journal={AIAA journal},
+    volume={46},
+    number={10},
+    pages={2459--2468},
+    year={2008}
+}
+
+@article{bect2012sequential,
+    title={Sequential design of computer experiments for the estimation of a probability of failure},
+    author={Bect, Julien and Ginsbourger, David and Li, Ling and Picheny, Victor and Vazquez, Emmanuel},
+    journal={Statistics and Computing},
+    volume={22},
+    number={3},
+    pages={773--793},
+    year={2012},
+    publisher={Springer}
+}
+
 @misc{houlsby2011bayesian,
     title={Bayesian Active Learning for Classification and Preference Learning}, 
     author={Neil Houlsby and Ferenc Huszár and Zoubin Ghahramani and Máté Lengyel},
@@ -254,36 +285,4 @@
     number  = {67},
     pages   = {2035-2078},
     url     = {http://jmlr.org/papers/v9/nickisch08a.html}
-=======
-@article{ranjan2008sequential,
-    title={Sequential experiment design for contour estimation from complex computer codes},
-    author={Ranjan, Pritam and Bingham, Derek and Michailidis, George},
-    journal={Technometrics},
-    volume={50},
-    number={4},
-    pages={527--541},
-    year={2008},
-    publisher={Taylor \& Francis}
-}
-
-@article{bichon2008efficient,
-    title={Efficient global reliability analysis for nonlinear implicit performance functions},
-    author={Bichon, Barron J and Eldred, Michael S and Swiler, Laura Painton and Mahadevan, Sandaran and McFarland, John M},
-    journal={AIAA journal},
-    volume={46},
-    number={10},
-    pages={2459--2468},
-    year={2008}
-}
-
-@article{bect2012sequential,
-    title={Sequential design of computer experiments for the estimation of a probability of failure},
-    author={Bect, Julien and Ginsbourger, David and Li, Ling and Picheny, Victor and Vazquez, Emmanuel},
-    journal={Statistics and Computing},
-    volume={22},
-    number={3},
-    pages={773--793},
-    year={2012},
-    publisher={Springer}
->>>>>>> 229ebb8a
 }