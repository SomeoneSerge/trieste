# Copyright 2021 The Trieste Contributors
#
# Licensed under the Apache License, Version 2.0 (the "License");
# you may not use this file except in compliance with the License.
# You may obtain a copy of the License at
#
#     http://www.apache.org/licenses/LICENSE-2.0
#
# Unless required by applicable law or agreed to in writing, software
# distributed under the License is distributed on an "AS IS" BASIS,
# WITHOUT WARRANTIES OR CONDITIONS OF ANY KIND, either express or implied.
# See the License for the specific language governing permissions and
# limitations under the License.
from __future__ import annotations

import copy
import tempfile
from typing import List, Tuple, Union, cast

import gpflow
import numpy as np
import numpy.testing as npt
import pytest
import tensorflow as tf
import tensorflow_probability as tfp

from tests.util.misc import random_seed
from tests.util.models.gpflux.models import two_layer_dgp_model
from trieste.acquisition.function import (
    GIBBON,
    AcquisitionFunctionClass,
    AugmentedExpectedImprovement,
    BatchMonteCarloExpectedImprovement,
    LocalPenalizationAcquisitionFunction,
    MinValueEntropySearch,
)
from trieste.acquisition.rule import (
    AcquisitionRule,
    AsynchronousGreedy,
    AsynchronousOptimization,
    AsynchronousRuleState,
    DiscreteThompsonSampling,
    EfficientGlobalOptimization,
    TrustRegion,
)
from trieste.bayesian_optimizer import BayesianOptimizer
from trieste.data import Dataset
from trieste.logging import tensorboard_writer
from trieste.models.gpflow import GaussianProcessRegression
from trieste.models.gpflux import DeepGaussianProcess
from trieste.models.normalization import DataTransformModelWrapper, StandardTransformer
from trieste.objectives import (
    BRANIN_MINIMIZERS,
    BRANIN_SEARCH_SPACE,
    MICHALEWICZ_2_MINIMIZER,
    MICHALEWICZ_2_MINIMUM,
    SCALED_BRANIN_MINIMUM,
<<<<<<< HEAD
    TRID_10_MINIMIZER,
    TRID_10_MINIMUM,
    TRID_10_SEARCH_SPACE,
    michalewicz,
    scaled_branin,
    trid_10,
=======
    SIMPLE_QUADRATIC_MINIMIZER,
    SIMPLE_QUADRATIC_MINIMUM,
    michalewicz,
    scaled_branin,
    simple_quadratic,
>>>>>>> 4d1866bb
)
from trieste.objectives.utils import mk_observer
from trieste.observer import OBJECTIVE
from trieste.space import Box, SearchSpace
from trieste.types import State, TensorType

# Optimizer parameters for testing against the branin function.
# We use a copy of these for a quicker test against a simple quadratic function
# (copying is necessary as some of the acquisition rules are stateful).
OPTIMIZER_PARAMS = (
    "num_steps, acquisition_rule",
    cast(
        List[
            Tuple[
                int,
                Union[
                    AcquisitionRule[TensorType, Box],
                    AcquisitionRule[
                        State[
                            TensorType,
                            Union[AsynchronousRuleState, TrustRegion.State],
                        ],
                        Box,
                    ],
                ],
            ]
        ],
        [
            (20, EfficientGlobalOptimization()),
            (25, EfficientGlobalOptimization(AugmentedExpectedImprovement().using(OBJECTIVE))),
            (
                22,
                EfficientGlobalOptimization(
                    MinValueEntropySearch(BRANIN_SEARCH_SPACE, num_fourier_features=1000).using(
                        OBJECTIVE
                    )
                ),
            ),
            (
                12,
                EfficientGlobalOptimization(
                    BatchMonteCarloExpectedImprovement(sample_size=500).using(OBJECTIVE),
                    num_query_points=3,
                ),
            ),
            (12, AsynchronousOptimization(num_query_points=3)),
            (
                10,
                EfficientGlobalOptimization(
                    LocalPenalizationAcquisitionFunction(
                        BRANIN_SEARCH_SPACE,
                    ).using(OBJECTIVE),
                    num_query_points=3,
                ),
            ),
            (
                10,
                AsynchronousGreedy(
                    LocalPenalizationAcquisitionFunction(
                        BRANIN_SEARCH_SPACE,
                    ).using(OBJECTIVE),
                    num_query_points=3,
                ),
            ),
            (
                10,
                EfficientGlobalOptimization(
                    GIBBON(
                        BRANIN_SEARCH_SPACE,
                    ).using(OBJECTIVE),
                    num_query_points=2,
                ),
            ),
            (15, TrustRegion()),
            (
                15,
                TrustRegion(
                    EfficientGlobalOptimization(
                        MinValueEntropySearch(BRANIN_SEARCH_SPACE, num_fourier_features=1000).using(
                            OBJECTIVE
                        )
                    )
                ),
            ),
            (10, DiscreteThompsonSampling(500, 3)),
            (10, DiscreteThompsonSampling(500, 3, num_fourier_features=1000)),
        ],
    ),
)


@random_seed
@pytest.mark.slow  # to run this, add --runslow yes to the pytest command
@pytest.mark.parametrize(*OPTIMIZER_PARAMS)
def test_optimizer_finds_minima_of_the_scaled_branin_function(
    num_steps: int,
    acquisition_rule: AcquisitionRule[TensorType, SearchSpace]
    | AcquisitionRule[State[TensorType, AsynchronousRuleState | TrustRegion.State], Box],
) -> None:
    _test_optimizer_finds_minimum(True, num_steps, acquisition_rule)


@random_seed
@pytest.mark.parametrize(*copy.deepcopy(OPTIMIZER_PARAMS))
def test_optimizer_finds_minima_of_simple_quadratic(
    num_steps: int,
    acquisition_rule: AcquisitionRule[TensorType, SearchSpace]
    | AcquisitionRule[State[TensorType, AsynchronousRuleState | TrustRegion.State], Box],
) -> None:
    # for speed reasons we sometimes test with a simple quadratic defined on the same search space
    # branin; currently assume that every rule should be able to solve this in 5 steps
    _test_optimizer_finds_minimum(False, min(num_steps, 5), acquisition_rule)


def _test_optimizer_finds_minimum(
    optimize_branin: bool,
    num_steps: int,
    acquisition_rule: AcquisitionRule[TensorType, SearchSpace]
    | AcquisitionRule[State[TensorType, AsynchronousRuleState | TrustRegion.State], Box],
) -> None:

    search_space = BRANIN_SEARCH_SPACE

    def build_model(data: Dataset) -> GaussianProcessRegression:
        variance = tf.math.reduce_variance(data.observations)
        kernel = gpflow.kernels.Matern52(variance, tf.constant([0.2, 0.2], tf.float64))
        scale = tf.constant(1.0, dtype=tf.float64)
        kernel.variance.prior = tfp.distributions.LogNormal(
            tf.constant(-2.0, dtype=tf.float64), scale
        )
        kernel.lengthscales.prior = tfp.distributions.LogNormal(
            tf.math.log(kernel.lengthscales), scale
        )
        gpr = gpflow.models.GPR((data.query_points, data.observations), kernel, noise_variance=1e-5)
        gpflow.utilities.set_trainable(gpr.likelihood, False)
        return GaussianProcessRegression(gpr)

    initial_query_points = search_space.sample(5)
    observer = mk_observer(scaled_branin if optimize_branin else simple_quadratic)
    initial_data = observer(initial_query_points)
    model = build_model(initial_data)

    with tempfile.TemporaryDirectory() as tmpdirname:
        summary_writer = tf.summary.create_file_writer(tmpdirname)
        with tensorboard_writer(summary_writer):

            dataset = (
                BayesianOptimizer(observer, search_space)
                .optimize(num_steps, initial_data, model, acquisition_rule)
                .try_get_final_dataset()
            )

            arg_min_idx = tf.squeeze(tf.argmin(dataset.observations, axis=0))

            best_y = dataset.observations[arg_min_idx]
            best_x = dataset.query_points[arg_min_idx]

            if optimize_branin:
                relative_minimizer_err = tf.abs((best_x - BRANIN_MINIMIZERS) / BRANIN_MINIMIZERS)
                # these accuracies are the current best for the given number of optimization
                # steps, which makes this is a regression test
                assert tf.reduce_any(tf.reduce_all(relative_minimizer_err < 0.05, axis=-1), axis=0)
                npt.assert_allclose(best_y, SCALED_BRANIN_MINIMUM, rtol=0.005)
            else:
                absolute_minimizer_err = tf.abs(best_x - SIMPLE_QUADRATIC_MINIMIZER)
                assert tf.reduce_any(tf.reduce_all(absolute_minimizer_err < 0.05, axis=-1), axis=0)
                npt.assert_allclose(best_y, SIMPLE_QUADRATIC_MINIMUM, rtol=0.05)

            # check that acquisition functions defined as classes aren't retraced unnecessarily
            if isinstance(acquisition_rule, EfficientGlobalOptimization):
                acq_function = acquisition_rule._acquisition_function
                if isinstance(acq_function, AcquisitionFunctionClass):
                    assert acq_function.__call__._get_tracing_count() == 3  # type: ignore


@random_seed
@pytest.mark.parametrize(
    "num_steps, acquisition_rule",
    [
        (1, DiscreteThompsonSampling(1000, 50)),
    ],
)
def test_two_layer_dgp_optimizer_finds_minima_of_michalewicz_function(
    num_steps: int, acquisition_rule: AcquisitionRule[TensorType, SearchSpace], keras_float: None
) -> None:

    # this unit test fails sometimes for
    # normal search space used with MICHALEWICZ function
    # so for stability we reduce its size here
    search_space = Box(MICHALEWICZ_2_MINIMIZER[0] - 0.5, MICHALEWICZ_2_MINIMIZER[0] + 0.5)

    def build_model(data: Dataset) -> DeepGaussianProcess:
        epochs = int(4e2)
        batch_size = 100

        dgp = two_layer_dgp_model(data.query_points)

        def scheduler(epoch: int, lr: float) -> float:
            if epoch == epochs // 2:
                return lr * 0.1
            else:
                return lr

        optimizer = tf.optimizers.Adam(0.01)
        fit_args = {
            "batch_size": batch_size,
            "epochs": epochs,
            "verbose": 0,
            "callbacks": tf.keras.callbacks.LearningRateScheduler(scheduler),
        }

        return DeepGaussianProcess(model=dgp, optimizer=optimizer, fit_args=fit_args)

    initial_query_points = search_space.sample_sobol(20)
    observer = mk_observer(michalewicz, OBJECTIVE)
    initial_data = observer(initial_query_points)
    model = build_model(initial_data[OBJECTIVE])
    dataset = (
        BayesianOptimizer(observer, search_space)
        .optimize(num_steps, initial_data, {OBJECTIVE: model}, acquisition_rule, track_state=False)
        .try_get_final_dataset()
    )
    arg_min_idx = tf.squeeze(tf.argmin(dataset.observations, axis=0))

    best_y = dataset.observations[arg_min_idx]
    best_x = dataset.query_points[arg_min_idx]
    relative_minimizer_err = tf.abs((best_x - MICHALEWICZ_2_MINIMIZER) / MICHALEWICZ_2_MINIMIZER)

    assert tf.reduce_all(relative_minimizer_err < 0.03, axis=-1)
    npt.assert_allclose(best_y, MICHALEWICZ_2_MINIMUM, rtol=0.03)


@random_seed
@pytest.mark.parametrize(
    "num_steps, acquisition_rule",
    [
        (100, EfficientGlobalOptimization()),
    ],
)
def test_normalized_optimizer_finds_minima_of_trid_function(
    num_steps: int,
    acquisition_rule: AcquisitionRule[TensorType, SearchSpace],
) -> None:
    search_space = TRID_10_SEARCH_SPACE

    class GPRwithDataNormalization(DataTransformModelWrapper, GaussianProcessRegression):
        pass

    def build_gp_model(data: Dataset, x_std: float = 1.0, y_std: float = 1.0) -> gpflow.models.GPR:

        dim = data.query_points.shape[-1]
        empirical_variance = tf.math.reduce_variance(data.observations)

        prior_lengthscales = [0.2 * x_std * np.sqrt(dim)] * dim
        prior_scale = tf.cast(1.0, dtype=tf.float64)

        x_std = tf.cast(x_std, dtype=tf.float64)
        y_std = tf.cast(y_std, dtype=tf.float64)

        kernel = gpflow.kernels.Matern52(
            variance=empirical_variance,
            lengthscales=prior_lengthscales,
        )
        kernel.variance.prior = tfp.distributions.LogNormal(tf.math.log(y_std), prior_scale)
        kernel.lengthscales.prior = tfp.distributions.LogNormal(
            tf.math.log(kernel.lengthscales), prior_scale
        )
        gpr = gpflow.models.GPR(
            data.astuple(),
            kernel,
            mean_function=gpflow.mean_functions.Constant(),
            noise_variance=1e-5,
        )
        gpflow.set_trainable(gpr.likelihood, False)

        return gpr

    initial_query_points = search_space.sample_sobol(50)
    observer = mk_observer(trid_10, OBJECTIVE)
    initial_data = observer(initial_query_points)

    query_point_transformer = StandardTransformer(initial_data[OBJECTIVE].query_points)
    observation_transformer = StandardTransformer(initial_data[OBJECTIVE].observations)
    normalized_data = Dataset(
        query_point_transformer.transform(initial_data[OBJECTIVE].query_points),
        observation_transformer.transform(initial_data[OBJECTIVE].observations),
    )
    model = GPRwithDataNormalization(
        model=build_gp_model(normalized_data),
        query_point_transformer=query_point_transformer,
        observation_transformer=observation_transformer,
    )

    bo = BayesianOptimizer(observer, search_space)
    result = bo.optimize(num_steps, initial_data, {OBJECTIVE: model}, acquisition_rule)
    dataset = result.try_get_final_dataset()

    arg_min_idx = tf.squeeze(tf.argmin(dataset.observations, axis=0))

    best_y = dataset.observations[arg_min_idx]
    best_x = dataset.query_points[arg_min_idx]
    relative_minimizer_err = tf.abs((best_x - TRID_10_MINIMIZER) / TRID_10_MINIMIZER)

    # Objective function has very large search space and very large range.
    assert tf.reduce_all(relative_minimizer_err < 1.0, axis=-1)
    npt.assert_allclose(best_y, TRID_10_MINIMUM, rtol=100.0)<|MERGE_RESOLUTION|>--- conflicted
+++ resolved
@@ -55,20 +55,15 @@
     MICHALEWICZ_2_MINIMIZER,
     MICHALEWICZ_2_MINIMUM,
     SCALED_BRANIN_MINIMUM,
-<<<<<<< HEAD
+    SIMPLE_QUADRATIC_MINIMIZER,
+    SIMPLE_QUADRATIC_MINIMUM,
     TRID_10_MINIMIZER,
     TRID_10_MINIMUM,
     TRID_10_SEARCH_SPACE,
     michalewicz,
     scaled_branin,
+    simple_quadratic,
     trid_10,
-=======
-    SIMPLE_QUADRATIC_MINIMIZER,
-    SIMPLE_QUADRATIC_MINIMUM,
-    michalewicz,
-    scaled_branin,
-    simple_quadratic,
->>>>>>> 4d1866bb
 )
 from trieste.objectives.utils import mk_observer
 from trieste.observer import OBJECTIVE
