--- conflicted
+++ resolved
@@ -33,11 +33,8 @@
 )
 from tests.util.models.gpflow.models import (
     GaussianProcess,
-<<<<<<< HEAD
     GaussianProcessWithReparamSampler,
-=======
     GaussianProcessWithSamplers,
->>>>>>> a9d45a31
     QuadraticMeanAndRBFKernel,
     QuadraticMeanAndRBFKernelWithSamplers,
     rbf,
@@ -771,15 +768,10 @@
     known_query_points = tf.random.uniform([5, 2], dtype=tf.float64)
     data = Dataset(known_query_points, quadratic(known_query_points))
     model = QuadraticMeanAndRBFKernel()
-<<<<<<< HEAD
-    with pytest.raises(NotImplementedError):
-        BatchMonteCarloExpectedImprovement(10_000).prepare_acquisition_function(model, dataset=data)
-=======
     with pytest.raises(ValueError):
         BatchMonteCarloExpectedImprovement(10_000).prepare_acquisition_function(
             model, dataset=data  # type: ignore
         )
->>>>>>> a9d45a31
 
 
 @random_seed
