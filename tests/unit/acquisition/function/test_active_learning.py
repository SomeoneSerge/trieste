--- conflicted
+++ resolved
@@ -417,11 +417,7 @@
         build_vgp_classifier(Dataset(x, y), search_space, noise_free=True)
     )
 
-<<<<<<< HEAD
-    p, _ = model.model.predict_y(to_default_float(at))
-=======
     p, _ = model.predict_y(to_default_float(at))
->>>>>>> a68e1389
     term1 = -p * tf.math.log(p) - (1 - p) * tf.math.log(1 - p)
 
     mean, variance = model.predict(to_default_float(at))
@@ -447,16 +443,6 @@
     npt.assert_array_almost_equal(acq_fn(query_at), expected)
 
 
-<<<<<<< HEAD
-def test_bayesian_active_learning_by_disagreement_raise_on_non_bernoulli_vgp() -> None:
-    x = to_default_float(tf.zeros([1, 1]))
-    y = to_default_float(tf.zeros([1, 1]))
-    model = VariationalGaussianProcess(vgp_model(x, y))
-
-    with pytest.raises(Exception):
-        BayesianActiveLearningByDisagreement().prepare_acquisition_function(model)
-=======
->>>>>>> a68e1389
 
 
 @pytest.mark.parametrize("jitter", [0.0, -1.0])
